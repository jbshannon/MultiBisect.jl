--- conflicted
+++ resolved
@@ -88,11 +88,7 @@
 
 This efficiency gain is possible because we known that if a square in the grid has vertices that are not all the same sign, the function must change sign somewhere within the square (this is of course only a necessary and not a sufficient condition). The method proceeds by dividing an initial grid "in half" (in the multidimensional sense) at each stage. Since we are working in two dimensions, we break each square into four smaller squares. Before evaluating the function, we check the sign of the function at teh vertices of the larger square. If the function does not change sign, there is no need to evaluate the function within the square. By discarding squares whose vertices all share the same sign at each iteration, we avoid uninformative function evaluations. Here is a step-by-step view of the algorithm:
 
-<<<<<<< HEAD
 https://github.com/jbshannon/MultiBisect.jl/assets/46204520/f4fa8893-f073-40f7-8907-84308b91cc65
-=======
-![](https://github.com/jbshannon/MultiBisect.jl/blob/main/docs/images/README/iterations.mp4)
->>>>>>> f2dd8999
 
 ### Interpolation
 
